import { useRef, useState, useEffect, useMemo, useCallback } from 'react';
import Layout from '@/components/layout';
import styles from '@/styles/Home.module.css';
import { Message } from '@/types/chat';
import { fetchEventSource } from '@microsoft/fetch-event-source';
import Image from 'next/image';
import ReactMarkdown from 'react-markdown';
import LoadingDots from '@/components/ui/LoadingDots';
import { Document } from 'langchain/document';
import {
  Accordion,
  AccordionContent,
  AccordionItem,
  AccordionTrigger,
} from '@/components/ui/accordion';

export default function Home() {
  const [query, setQuery] = useState<string>('');
  const [loading, setLoading] = useState<boolean>(false);
  const [sourceDocs, setSourceDocs] = useState<Document[]>([]);
  const [error, setError] = useState<string | null>(null);
  const [messageState, setMessageState] = useState<{
    messages: Message[];
    pending?: string;
    history: [string, string][];
    pendingSourceDocs?: Document[];
  }>({
    messages: [
      {
        message: 'Hi, what would you like to learn about this legal case?',
        type: 'apiMessage',
      },
    ],
    history: [],
    pendingSourceDocs: [],
  });

  const { messages, pending, history, pendingSourceDocs } = messageState;

  const messageListRef = useRef<HTMLDivElement>(null);
  const textAreaRef = useRef<HTMLTextAreaElement>(null);

  useEffect(() => {
    textAreaRef.current?.focus();
  }, []);

  //handle form submission
  async function handleSubmit(e: any) {
    e.preventDefault();

    setError(null);

    if (!query) {
      alert('Please input a question');
      return;
    }

    const question = query.trim();

    setMessageState((state) => ({
      ...state,
      messages: [
        ...state.messages,
        {
          type: 'userMessage',
          message: question,
        },
      ],
      pending: undefined,
    }));

    setLoading(true);
    setQuery('');
    setMessageState((state) => ({ ...state, pending: '' }));

    const ctrl = new AbortController();

    try {
      fetchEventSource('/api/chat', {
        method: 'POST',
        headers: {
          'Content-Type': 'application/json',
        },
        body: JSON.stringify({
          question,
          history,
        }),
        signal: ctrl.signal,
        onmessage: (event) => {
          if (event.data === '[DONE]') {
            setMessageState((state) => ({
              history: [...state.history, [question, state.pending ?? '']],
              messages: [
                ...state.messages,
                {
                  type: 'apiMessage',
                  message: state.pending ?? '',
                  sourceDocs: state.pendingSourceDocs,
                },
              ],
              pending: undefined,
              pendingSourceDocs: undefined,
            }));
            setLoading(false);
            ctrl.abort();
          } else {
            const data = JSON.parse(event.data);
            if (data.sourceDocs) {
              setMessageState((state) => ({
                ...state,
                pendingSourceDocs: data.sourceDocs,
              }));
            } else {
              setMessageState((state) => ({
                ...state,
                pending: (state.pending ?? '') + data.data,
              }));
            }
          }
        },
      });
    } catch (error) {
      setLoading(false);
      setError('An error occurred while fetching the data. Please try again.');
      console.log('error', error);
    }
  }

  //prevent empty submissions
  const handleEnter = useCallback(
    (e: any) => {
      if (e.key === 'Enter' && query) {
        handleSubmit(e);
      } else if (e.key == 'Enter') {
        e.preventDefault();
      }
    },
    [query],
  );

  const chatMessages = useMemo(() => {
    return [
      ...messages,
      ...(pending
        ? [
            {
              type: 'apiMessage',
              message: pending,
              sourceDocs: pendingSourceDocs,
            },
          ]
        : []),
    ];
  }, [messages, pending, pendingSourceDocs]);

  //scroll to bottom of chat
  useEffect(() => {
    if (messageListRef.current) {
      messageListRef.current.scrollTop = messageListRef.current.scrollHeight;
    }
  }, [chatMessages]);

  return (
    <>
      <Layout>
        <div className="mx-auto flex flex-col gap-4">
          <h1 className="text-2xl font-bold leading-[1.1] tracking-tighter text-center">
            Chat With Your Legal Docs
          </h1>
          <main className={styles.main}>
            <div className={styles.cloud}>
              <div ref={messageListRef} className={styles.messagelist}>
                {chatMessages.map((message, index) => {
                  let icon;
                  let className;
                  if (message.type === 'apiMessage') {
                    icon = (
                      <Image
                        src="/bot-image.png"
                        alt="AI"
                        width="40"
                        height="40"
                        className={styles.boticon}
                        priority
                      />
                    );
                    className = styles.apimessage;
                  } else {
                    icon = (
                      <Image
                        src="/usericon.png"
                        alt="Me"
                        width="30"
                        height="30"
                        className={styles.usericon}
                        priority
                      />
                    );
                    // The latest message sent by the user will be animated while waiting for a response
                    className =
                      loading && index === chatMessages.length - 1
                        ? styles.usermessagewaiting
                        : styles.usermessage;
                  }
                  return (
                    <>
                      <div key={`chatMessage-${index}`} className={className}>
                        {icon}
                        <div className={styles.markdownanswer}>
                          <ReactMarkdown linkTarget="_blank">
                            {message.message}
                          </ReactMarkdown>
                        </div>
                      </div>
                      {message.sourceDocs && (
                        <div
                          className="p-5"
                          key={`sourceDocsAccordion-${index}`}
                        >
                          <Accordion
                            type="single"
                            collapsible
                            className="flex-col"
                          >
                            {message.sourceDocs.map((doc, index) => (
                              <div key={`messageSourceDocs-${index}`}>
                                <AccordionItem value={`item-${index}`}>
                                  <AccordionTrigger>
                                    <h3>Source {index + 1}</h3>
                                  </AccordionTrigger>
                                  <AccordionContent>
                                    <ReactMarkdown linkTarget="_blank">
                                      {doc.pageContent}
                                    </ReactMarkdown>
                                    <p className="mt-2">
                                      <b>Source:</b> {doc.metadata.source}
                                    </p>
                                  </AccordionContent>
                                </AccordionItem>
                              </div>
                            ))}
                          </Accordion>
                        </div>
                      )}
                    </>
                  );
                })}
                {sourceDocs.length > 0 && (
                  <div className="p-5">
                    <Accordion type="single" collapsible className="flex-col">
                      {sourceDocs.map((doc, index) => (
<<<<<<< HEAD
                        <div key={`SourceDocs-${index}`}>
=======
                        <div key={`sourceDocs-${index}`}>
>>>>>>> 55f58daa
                          <AccordionItem value={`item-${index}`}>
                            <AccordionTrigger>
                              <h3>Source {index + 1}</h3>
                            </AccordionTrigger>
                            <AccordionContent>
                              <ReactMarkdown linkTarget="_blank">
                                {doc.pageContent}
                              </ReactMarkdown>
                            </AccordionContent>
                          </AccordionItem>
                        </div>
                      ))}
                    </Accordion>
                  </div>
                )}
              </div>
            </div>
            <div className={styles.center}>
              <div className={styles.cloudform}>
                <form onSubmit={handleSubmit}>
                  <textarea
                    disabled={loading}
                    onKeyDown={handleEnter}
                    ref={textAreaRef}
                    autoFocus={false}
                    rows={1}
                    maxLength={512}
                    id="userInput"
                    name="userInput"
                    placeholder={
                      loading
                        ? 'Waiting for response...'
                        : 'What is this legal case about?'
                    }
                    value={query}
                    onChange={(e) => setQuery(e.target.value)}
                    className={styles.textarea}
                  />
                  <button
                    type="submit"
                    disabled={loading}
                    className={styles.generatebutton}
                  >
                    {loading ? (
                      <div className={styles.loadingwheel}>
                        <LoadingDots color="#000" />
                      </div>
                    ) : (
                      // Send icon SVG in input field
                      <svg
                        viewBox="0 0 20 20"
                        className={styles.svgicon}
                        xmlns="http://www.w3.org/2000/svg"
                      >
                        <path d="M10.894 2.553a1 1 0 00-1.788 0l-7 14a1 1 0 001.169 1.409l5-1.429A1 1 0 009 15.571V11a1 1 0 112 0v4.571a1 1 0 00.725.962l5 1.428a1 1 0 001.17-1.408l-7-14z"></path>
                      </svg>
                    )}
                  </button>
                </form>
              </div>
            </div>
            {error && (
              <div className="border border-red-400 rounded-md p-4">
                <p className="text-red-500">{error}</p>
              </div>
            )}
          </main>
        </div>
        <footer className="m-auto p-4">
          <a href="https://twitter.com/mayowaoshin">
            Powered by LangChainAI. Demo built by Mayo (Twitter: @mayowaoshin).
          </a>
        </footer>
      </Layout>
    </>
  );
}<|MERGE_RESOLUTION|>--- conflicted
+++ resolved
@@ -249,11 +249,7 @@
                   <div className="p-5">
                     <Accordion type="single" collapsible className="flex-col">
                       {sourceDocs.map((doc, index) => (
-<<<<<<< HEAD
                         <div key={`SourceDocs-${index}`}>
-=======
-                        <div key={`sourceDocs-${index}`}>
->>>>>>> 55f58daa
                           <AccordionItem value={`item-${index}`}>
                             <AccordionTrigger>
                               <h3>Source {index + 1}</h3>
